--- conflicted
+++ resolved
@@ -60,16 +60,13 @@
     "bcrypt==4.0.1",
     "boto3==1.34.63",
     "cloudflare==2.11.7",
-<<<<<<< HEAD
     "google-auth==2.31.0",
     "google-cloud-compute==1.19.1",
     "google-cloud-container==2.49.0",
     "google-cloud-iam==2.15.1",
     "google-cloud-storage==2.18.0",
     "grpc-google-iam-v1==0.13.1",
-=======
     "jinja2",
->>>>>>> 6cc9317b
     "kubernetes==27.2.0",
     "pluggy==1.3.0",
     "prompt-toolkit==3.0.36",
