--- conflicted
+++ resolved
@@ -363,8 +363,7 @@
 
 
 DEFAULT_GCP_NODE_GROUPS = {
-<<<<<<< HEAD
-    "general": GCPNodeGroup(instance="e2-highmem-4", min_nodes=1, max_nodes=1),
+    "general": GCPNodeGroup(instance="e2-standard-8", min_nodes=1, max_nodes=1),
     "user": GCPNodeGroup(
         instance="e2-standard-4",
         min_nodes=0,
@@ -377,11 +376,6 @@
         max_nodes=5,
         taints=[schema.Taint(key="dedicated", value="worker", effect="NoSchedule")],
     ),
-=======
-    "general": GCPNodeGroup(instance="e2-standard-8", min_nodes=1, max_nodes=1),
-    "user": GCPNodeGroup(instance="e2-standard-4", min_nodes=0, max_nodes=5),
-    "worker": GCPNodeGroup(instance="e2-standard-4", min_nodes=0, max_nodes=5),
->>>>>>> 3695eb4c
 }
 
 
