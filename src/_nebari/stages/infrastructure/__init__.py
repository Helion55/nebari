--- conflicted
+++ resolved
@@ -903,14 +903,11 @@
                         single_subnet=node_group.single_subnet,
                         permissions_boundary=node_group.permissions_boundary,
                         launch_template=node_group.launch_template,
-<<<<<<< HEAD
                         node_taints=node_group.taints,
-=======
                         ami_type=construct_aws_ami_type(
                             gpu_enabled=node_group.gpu,
                             launch_template=node_group.launch_template,
                         ),
->>>>>>> 9b1310b3
                     )
                     for name, node_group in self.config.amazon_web_services.node_groups.items()
                 ],
