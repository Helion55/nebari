variable "name" {
  description = "Prefix name to assign to Nebari resources"
  type        = string
}

variable "environment" {
  description = "Environment to create Kubernetes resources"
  type        = string
}

variable "existing_subnet_ids" {
  description = "Existing VPC ID to use for Kubernetes resources"
  type        = list(string)
}

variable "existing_security_group_id" {
  description = "Existing security group ID to use for Kubernetes resources"
  type        = string
}

variable "region" {
  description = "AWS region for EKS cluster"
  type        = string
}

variable "kubernetes_version" {
  description = "AWS kubernetes version for EKS cluster"
  type        = string
}

variable "node_groups" {
  description = "AWS node groups"
  type = list(object({
    name            = string
    instance_type   = string
    gpu             = bool
    min_size        = number
    desired_size    = number
    max_size        = number
    single_subnet   = bool
    launch_template = map(any)
    ami_type        = string
  }))
}

variable "node_launch_template" {
  description = "Custom launch template for EKS nodes (placeholder)"
  type        = map(any)
}

variable "availability_zones" {
  description = "AWS availability zones within AWS region"
  type        = list(string)
}

variable "vpc_cidr_block" {
  description = "VPC cidr block for infrastructure"
  type        = string
}

variable "kubeconfig_filename" {
  description = "Kubernetes kubeconfig written to filesystem"
  type        = string
}

<<<<<<< HEAD
variable "node_launch_template" {
  description = "Custom launch template for EKS nodes"
  type        = string
  default     = null
=======
variable "eks_endpoint_access" {
  description = "EKS cluster api server endpoint access setting"
  type        = string
  default     = "public"
>>>>>>> aed2b926
}

variable "eks_endpoint_private_access" {
  type    = bool
  default = false
}

variable "eks_public_access_cidrs" {
  type    = list(string)
  default = ["0.0.0.0/0"]
}

variable "permissions_boundary" {
  description = "ARN of the policy that is used to set the permissions boundary for the role"
  type        = string
  default     = null
}

variable "tags" {
  description = "Additional tags to add to resources"
  type        = map(string)
  default     = {}
}

variable "efs_enabled" {
  description = "Enable EFS"
  type        = bool
}<|MERGE_RESOLUTION|>--- conflicted
+++ resolved
@@ -63,17 +63,16 @@
   type        = string
 }
 
-<<<<<<< HEAD
 variable "node_launch_template" {
   description = "Custom launch template for EKS nodes"
   type        = string
   default     = null
-=======
+}
+
 variable "eks_endpoint_access" {
   description = "EKS cluster api server endpoint access setting"
   type        = string
   default     = "public"
->>>>>>> aed2b926
 }
 
 variable "eks_endpoint_private_access" {
