--- conflicted
+++ resolved
@@ -62,16 +62,15 @@
   default     = "m5.large"
 }
 
-<<<<<<< HEAD
 variable "node_launch_template" {
   description = "Custom launch template for EKS nodes"
   type        = map(any)
   default     = null
-=======
+}
+
 variable "endpoint_public_access" {
   type    = bool
   default = true
->>>>>>> aed2b926
 }
 
 variable "endpoint_private_access" {
