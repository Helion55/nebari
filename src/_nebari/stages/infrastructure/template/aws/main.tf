--- conflicted
+++ resolved
@@ -97,13 +97,9 @@
 
   node_groups = var.node_groups
 
-<<<<<<< HEAD
   node_launch_template    = var.node_launch_template
-  endpoint_private_access = var.eks_endpoint_private_access
-=======
   endpoint_public_access  = var.eks_endpoint_access == "private" ? false : true
   endpoint_private_access = var.eks_endpoint_access == "public" ? false : true
->>>>>>> aed2b926
   public_access_cidrs     = var.eks_public_access_cidrs
   permissions_boundary    = var.permissions_boundary
 }