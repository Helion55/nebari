--- conflicted
+++ resolved
@@ -190,11 +190,8 @@
   conda-store-service-name                           = module.kubernetes-conda-store-server.service_name
   conda-store-jhub-apps-token                        = module.kubernetes-conda-store-server.service-tokens.jhub-apps
   jhub-apps-enabled                                  = var.jhub-apps-enabled
-<<<<<<< HEAD
   node-taint-tolerations                             = var.node-taint-tolerations
-=======
   jhub-apps-overrides                                = var.jhub-apps-overrides
->>>>>>> ba0ae822
 
   extra-mounts = {
     "/etc/dask" = {
